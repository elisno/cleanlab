--- conflicted
+++ resolved
@@ -115,11 +115,7 @@
         datalab: Datalab,
         metric: Optional[str] = None,
         k: int = 10,
-<<<<<<< HEAD
         num_permutations: int = 10,
-=======
-        num_permutations: int = 15,
->>>>>>> df7da2b9
         **_,
     ):
         super().__init__(datalab)
@@ -206,8 +202,7 @@
         }
         return info_dict
 
-<<<<<<< HEAD
-    def _get_histrogram1d(self):
+    def _get_histogram1d(self):
         if self._histogram1d is None:
             try:
                 from fast_histogram import histogram1d as _histogram1d
@@ -217,8 +212,6 @@
             self._histogram1d = _histogram1d
         return self._histogram1d
 
-=======
->>>>>>> df7da2b9
     def _permutation_test(self, num_permutations) -> float:
         graph = self.neighbor_graph
         tiled = np.tile(np.arange(len(graph)), (len(graph), 1))
@@ -276,12 +269,8 @@
         return scores
 
     def _compute_row_cdf(self, array, num_bins, bin_range) -> np.ndarray:
-<<<<<<< HEAD
         histogram1d = self._get_histrogram1d()
         histograms = np.apply_along_axis(lambda x: histogram1d(x, num_bins, bin_range), 1, array)
-=======
-        histograms = np.apply_along_axis(lambda x: np.histogram(x, num_bins, range=bin_range)[0], 1, array)
->>>>>>> df7da2b9
         histograms = histograms / np.sum(histograms[0])
 
         cdf = np.apply_along_axis(np.cumsum, 1, histograms)
@@ -343,13 +332,9 @@
         )
 
     def _build_histogram(self, index_array) -> np.ndarray:
+        histogram1d = self._get_histogram1d()
         num_bins = len(self.neighbor_graph) - 1
         bin_range = (1, num_bins)
-<<<<<<< HEAD
         histogram = histogram1d(index_array, num_bins, bin_range)
-=======
-        histogram = np.histogram(index_array, num_bins, range=bin_range)[0]
-
->>>>>>> df7da2b9
         histogram = histogram / len(index_array)
         return histogram